--- conflicted
+++ resolved
@@ -43,14 +43,9 @@
 	windows/appicon.rc \
 	windows/versioninfo.rc
 
-<<<<<<< HEAD
 AM_CFLAGS =
 redshift_LDADD = @LIBINTL@
 EXTRA_DIST = windows/redshift.ico
-=======
-
-EXTRA_DIST =
->>>>>>> f5a5ec96
 
 
 redshift_CFLAGS =
@@ -111,7 +106,6 @@
 endif
 
 
-<<<<<<< HEAD
 if ENABLE_GEOCLUE2
 redshift_SOURCES += location-geoclue2.c location-geoclue2.h
 AM_CFLAGS += \
@@ -142,12 +136,4 @@
 endif
 
 .rc.o:
-	$(AM_V_GEN)$(WINDRES) -I$(top_builddir) -i $< -o $@
-=======
-if ENABLE_GEOCLUE
-redshift_SOURCES += location-geoclue.c location-geoclue.h
-redshift_CFLAGS += $(GEOCLUE_CFLAGS)
-redshift_LDADD += \
-	$(GEOCLUE_LIBS) $(GEOCLUE_CFLAGS)
-endif
->>>>>>> f5a5ec96
+	$(AM_V_GEN)$(WINDRES) -I$(top_builddir) -i $< -o $@
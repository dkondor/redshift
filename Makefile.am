--- conflicted
+++ resolved
@@ -36,16 +36,15 @@
 	data/systemd/redshift.service.in \
 	data/systemd/redshift-gtk.service.in
 
-<<<<<<< HEAD
 APPDATA_IN_FILES = \
 	data/appdata/redshift-gtk.appdata.xml.in
 
 APPARMOR_IN_FILES = \
 	data/apparmor/usr.bin.redshift.in
-=======
+
 DBUS_SERVICE_IN_FILES = \
 	data/dbus-1/services/dk.jonls.redshift.Redshift.service.in
->>>>>>> f5a5ec96
+
 
 
 # Icons
@@ -138,25 +137,18 @@
 	$(_HICOLOR_FILES) \
 	$(_UBUNTU_MONO_DARK_FILES) \
 	$(_UBUNTU_MONO_LIGHT_FILES) \
-<<<<<<< HEAD
 	$(DESKTOP_IN_FILES) \
 	$(SYSTEMD_USER_UNIT_IN_FILES) \
 	$(APPDATA_IN_FILES) \
-	$(APPARMOR_IN_FILES)
+	$(APPARMOR_IN_FILES) \
+	$(DBUS_SERVICE_IN_FILES)
 
 CLEANFILES = \
 	$(desktop_DATA) \
 	$(systemduserunit_DATA) \
 	$(appdata_DATA) \
-	$(apparmor_DATA)
-=======
-	$(_DESKTOP_FILES) \
-	$(SYSTEMD_USER_UNIT_IN_FILES) \
-	$(DBUS_SERVICE_IN_FILES)
-
-CLEANFILES = $(systemduserunit_DATA) \
+	$(apparmor_DATA) \
 	$(dbus_service_DATA)
->>>>>>> f5a5ec96
 
 
 # Update PO translations

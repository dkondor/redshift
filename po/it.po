--- conflicted
+++ resolved
@@ -8,13 +8,8 @@
 "Project-Id-Version: redshift\n"
 "Report-Msgid-Bugs-To: https://bugs.launchpad.net/redshift\n"
 "POT-Creation-Date: 2010-07-28 00:45+0200\n"
-<<<<<<< HEAD
-"PO-Revision-Date: 2010-06-13 20:24+0000\n"
-"Last-Translator: Andrea Amoroso <andrea.amoroso@alice.it>\n"
-=======
 "PO-Revision-Date: 2010-08-10 07:48+0000\n"
 "Last-Translator: Fire <Unknown>\n"
->>>>>>> 4dcdbd42
 "Language-Team: Italian <it@li.org>\n"
 "MIME-Version: 1.0\n"
 "Content-Type: text/plain; charset=UTF-8\n"
@@ -120,7 +115,8 @@
 
 #: src/redshift.c:324
 msgid "Specify colon-separated options with `-m METHOD:OPTIONS'.\n"
-msgstr "Specificare opzioni separate dai due punti con `-m METODO:OPZIONI'.\n"
+msgstr ""
+"Specificare opzioni separate dai due punti con `-m METODO:OPZIONI'.\n"
 
 #. TRANSLATORS: `help' must not be translated.
 #: src/redshift.c:327
@@ -198,24 +194,13 @@
 msgstr "Argomento della temperatura in forma errata.\n"
 
 #: src/redshift.c:659
-<<<<<<< HEAD
-#, fuzzy
 msgid "Trying next provider...\n"
-msgstr "Provando con un altro provider...\n"
+msgstr ""
 
 #: src/redshift.c:665
-#, fuzzy, c-format
+#, c-format
 msgid "Using provider `%s'.\n"
-msgstr "Provider posizionale sconosciuto `%s'.\n"
-=======
-msgid "Trying next provider...\n"
-msgstr ""
-
-#: src/redshift.c:665
-#, c-format
-msgid "Using provider `%s'.\n"
-msgstr ""
->>>>>>> 4dcdbd42
+msgstr ""
 
 #: src/redshift.c:673
 msgid "No more location providers to try.\n"
@@ -257,26 +242,14 @@
 msgstr "Gamma: %.3f, %.3f, %.3f\n"
 
 #: src/redshift.c:763
-<<<<<<< HEAD
-#, fuzzy
 msgid "Trying next method...\n"
-msgstr "Provando altro metodo...\n"
+msgstr ""
 
 #: src/redshift.c:768
-#, fuzzy, c-format
+#, c-format
 msgid "Using method `%s'.\n"
-msgstr "Metodo sconosciuto `%s'.\n"
-
-=======
-msgid "Trying next method...\n"
-msgstr ""
-
-#: src/redshift.c:768
-#, c-format
-msgid "Using method `%s'.\n"
-msgstr ""
-
->>>>>>> 4dcdbd42
+msgstr ""
+
 #: src/redshift.c:775
 msgid "No more methods to try.\n"
 msgstr "Nessun altro metodo da provare.\n"
@@ -406,14 +379,8 @@
 msgstr "Impossibile impostare la scala dei gamma.\n"
 
 #: src/location-gnome-clock.c:47
-<<<<<<< HEAD
-#, fuzzy
 msgid "Cannot list GNOME panel applets.\n"
-msgstr "Impossibile elencare le cartelle in `/apps/panel/applets'.\n"
-=======
-msgid "Cannot list GNOME panel applets.\n"
-msgstr ""
->>>>>>> 4dcdbd42
+msgstr ""
 
 #: src/location-gnome-clock.c:81
 msgid "No clock applet was found.\n"
@@ -469,8 +436,4 @@
 
 #: src/gtk-redshift/statusicon.py:96
 msgid "Autostart"
-<<<<<<< HEAD
-msgstr ""
-=======
-msgstr "Avvio automatico"
->>>>>>> 4dcdbd42
+msgstr "Avvio automatico"
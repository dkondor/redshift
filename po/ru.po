# Russian translation for redshift
# Copyright (c) 2010 Rosetta Contributors and Canonical Ltd 2010
# This file is distributed under the same license as the redshift package.
# FIRST AUTHOR <EMAIL@ADDRESS>, 2010.
#
msgid ""
msgstr ""
"Project-Id-Version: redshift\n"
"Report-Msgid-Bugs-To: https://bugs.launchpad.net/redshift\n"
"POT-Creation-Date: 2010-07-28 00:45+0200\n"
<<<<<<< HEAD
"PO-Revision-Date: 2010-06-14 11:22+0000\n"
"Last-Translator: Чистый <klaider@yandex.ru>\n"
=======
"PO-Revision-Date: 2010-08-09 07:07+0000\n"
"Last-Translator: Papazu <Unknown>\n"
>>>>>>> 4dcdbd42
"Language-Team: Russian <ru@li.org>\n"
"MIME-Version: 1.0\n"
"Content-Type: text/plain; charset=UTF-8\n"
"Content-Transfer-Encoding: 8bit\n"
"X-Launchpad-Export-Date: 2010-08-10 03:46+0000\n"
"X-Generator: Launchpad (build Unknown)\n"

#: src/redshift.c:243
#, c-format
msgid "Period: Night\n"
msgstr "Период: Ночь\n"

#: src/redshift.c:250
#, c-format
msgid "Period: Transition (%.2f%% day)\n"
msgstr "Период: Переходный (%.2f%% дневной)\n"

#: src/redshift.c:254
#, c-format
msgid "Period: Daytime\n"
msgstr "Период: День\n"

#. TRANSLATORS: help output 1
#. LAT is latitude, LON is longitude,
#. DAY is temperature at daytime,
#. NIGHT is temperature at night
#. no-wrap
#: src/redshift.c:269
#, c-format
msgid "Usage: %s -l LAT:LON -t DAY:NIGHT [OPTIONS...]\n"
msgstr "Использование: %s -l ШИР:ДОЛ -t ДЕНЬ:НОЧЬ [ОПЦИИ...]\n"

#. TRANSLATORS: help output 2
#. no-wrap
#: src/redshift.c:275
msgid "Set color temperature of display according to time of day.\n"
msgstr "Установить цветовую температуру в соответствии со временем суток.\n"

#. TRANSLATORS: help output 3
#. no-wrap
#: src/redshift.c:281
msgid ""
"  -h\t\tDisplay this help message\n"
"  -v\t\tVerbose output\n"
msgstr ""
"  -h\t\tПоказать это сообщение\n"
"-v\t\tПодробный вывод\n"

#. TRANSLATORS: help output 4
#. `list' must not be translated
#. no-wrap
#: src/redshift.c:288
msgid ""
"  -g R:G:B\tAdditional gamma correction to apply\n"
"  -l LAT:LON\tYour current location\n"
"  -l PROVIDER\tSelect provider for automatic location updates\n"
"  \t\t(Type `list' to see available providers)\n"
"  -m METHOD\tMethod to use to set color temperature\n"
"  \t\t(Type `list' to see available methods)\n"
"  -o\t\tOne shot mode (do not continously adjust color temperature)\n"
"  -x\t\tReset mode (remove adjustment from screen)\n"
"  -r\t\tDisable temperature transitions\n"
"  -t DAY:NIGHT\tColor temperature to set at daytime/night\n"
msgstr ""
"  -g R:G:B\tAdditional gamma correction to apply\n"
"-l LAT:LON\tВаше текущее месторасположение\n"
"-l PROVIDER\tSelect provider for automatic location updates\n"
"\t\t(Type `list' to see available providers)\n"
"-m METHOD\tMethod to use to set color temperature\n"
"\t\t(Type `list' to see available methods)\n"
"-o\t\tOne shot mode (do not continously adjust color temperature)\n"
"-x\t\tReset mode (remove adjustment from screen)\n"
"-r\t\tDisable temperature transitions\n"
"-t DAY:NIGHT\tColor temperature to set at daytime/night\n"

#. TRANSLATORS: help output 5
#: src/redshift.c:304
#, c-format
msgid ""
"Default values:\n"
"\n"
"  Daytime temperature: %uK\n"
"  Night temperature: %uK\n"
msgstr ""
"Значения по умолчанию:\n"
"Температура днем: %uK\n"
"Температура ночью: %uK\n"

#. TRANSLATORS: help output 6
#: src/redshift.c:312
#, c-format
msgid "Please report bugs to <%s>\n"
msgstr "Пожалуйста, об ошибках сообщайте на <%s>\n"

#: src/redshift.c:318
msgid "Available adjustment methods:\n"
msgstr "Доступны методы корректировки:\n"

#: src/redshift.c:324
msgid "Specify colon-separated options with `-m METHOD:OPTIONS'.\n"
msgstr ""

#. TRANSLATORS: `help' must not be translated.
#: src/redshift.c:327
msgid "Try `-m METHOD:help' for help.\n"
msgstr "Попробуйте `-m METHOD:help' для справки.\n"

#: src/redshift.c:333
msgid "Available location providers:\n"
msgstr "Доступные местные поставщики:\n"

#: src/redshift.c:339
msgid "Specify colon-separated options with`-l PROVIDER:OPTIONS'.\n"
msgstr ""

#. TRANSLATORS: `help' must not be translated.
#: src/redshift.c:342
msgid "Try `-l PROVIDER:help' for help.\n"
msgstr "Попробуйте `-l PROVIDER:help' для справки.\n"

#: src/redshift.c:354 src/redshift.c:407
#, c-format
msgid "Initialization of %s failed.\n"
msgstr "Ошибка инициализации %s\n"

#: src/redshift.c:376 src/redshift.c:429
#, c-format
msgid "Failed to set %s option.\n"
msgstr "Не удалось установить опцию %s\n"

#. TRANSLATORS: `help' must not be translated.
#: src/redshift.c:379
#, c-format
msgid "Try `-l %s:help' for more information.\n"
msgstr "Попробуйте `-l %s:help' для дополнительной информации.\n"

#: src/redshift.c:391
#, c-format
msgid "Failed to start provider %s.\n"
msgstr "Ошибка запуска поставщика %s\n"

#. TRANSLATORS: `help' must not be translated.
#: src/redshift.c:432
#, c-format
msgid "Try -m %s:help' for more information.\n"
msgstr "Попробуйте -m %s:help' для дополнительной информации.\n"

#: src/redshift.c:444
#, c-format
msgid "Failed to start adjustment method %s.\n"
msgstr "Не удалось запустить метод корректировки %s.\n"

#: src/redshift.c:501
msgid "Malformed gamma argument.\n"
msgstr "Некорректная величина гаммы.\n"

#: src/redshift.c:503 src/redshift.c:618 src/redshift.c:633
msgid "Try `-h' for more information.\n"
msgstr "Воспользуйтесь «-h» для получения дополнительной информации.\n"

#: src/redshift.c:557
#, c-format
msgid "Unknown location provider `%s'.\n"
msgstr "Неизвестное местоположение поставщика `%s'.\n"

#. TRANSLATORS: This refers to the method
#. used to adjust colors e.g VidMode
#: src/redshift.c:595
#, c-format
msgid "Unknown method `%s'.\n"
msgstr "Неизвестный метод «%s».\n"

#: src/redshift.c:616
msgid "Malformed temperature argument.\n"
msgstr "Некорректное значение температуры.\n"

#: src/redshift.c:659
<<<<<<< HEAD
#, fuzzy
msgid "Trying next provider...\n"
msgstr "Использовать другого поставщика...\n"

#: src/redshift.c:665
#, fuzzy, c-format
msgid "Using provider `%s'.\n"
msgstr "Неизвестное местоположение поставщика `%s'.\n"

=======
msgid "Trying next provider...\n"
msgstr ""

#: src/redshift.c:665
#, c-format
msgid "Using provider `%s'.\n"
msgstr ""

>>>>>>> 4dcdbd42
#: src/redshift.c:673
msgid "No more location providers to try.\n"
msgstr ""

#: src/redshift.c:687
msgid "Unable to get location from provider.\n"
msgstr "Не удается получить местоположение от поставщика.\n"

#. TRANSLATORS: Append degree symbols if possible.
#: src/redshift.c:696
#, c-format
msgid "Location: %f, %f\n"
msgstr "Местоположение: %f°, %f°\n"

#: src/redshift.c:703
#, c-format
msgid "Latitude must be between %.1f and %.1f.\n"
msgstr "Широта должна быть между %.1f и %.1f.\n"

#: src/redshift.c:712
#, c-format
msgid "Longitude must be between %.1f and %.1f.\n"
msgstr "Долгота должна быть между %.1f и %.1f.\n"

#: src/redshift.c:721 src/redshift.c:729
#, c-format
msgid "Temperature must be between %uK and %uK.\n"
msgstr "Температура должна быть между %uK и %uK.\n"

#: src/redshift.c:739
#, c-format
msgid "Gamma value must be between %.1f and %.1f.\n"
msgstr "Гамма должна быть между %.1f и %.1f.\n"

#: src/redshift.c:745
#, c-format
msgid "Gamma: %.3f, %.3f, %.3f\n"
msgstr "Гамма: %.3f, %.3f, %.3f\n"

#: src/redshift.c:763
<<<<<<< HEAD
#, fuzzy
msgid "Trying next method...\n"
msgstr "Пробую другой метод...\n"

#: src/redshift.c:768
#, fuzzy, c-format
msgid "Using method `%s'.\n"
msgstr "Неизвестный метод «%s».\n"
=======
msgid "Trying next method...\n"
msgstr ""

#: src/redshift.c:768
#, c-format
msgid "Using method `%s'.\n"
msgstr ""
>>>>>>> 4dcdbd42

#: src/redshift.c:775
msgid "No more methods to try.\n"
msgstr ""

#: src/redshift.c:787 src/redshift.c:908
msgid "Unable to read system time.\n"
msgstr ""

#. TRANSLATORS: Append degree symbol if possible.
#: src/redshift.c:796
#, c-format
msgid "Solar elevation: %f\n"
msgstr "Высота Солнца над горизонтом: %f°\n"

#: src/redshift.c:803 src/redshift.c:975
#, c-format
msgid "Color temperature: %uK\n"
msgstr "Цветовая температура: %uK\n"

#: src/redshift.c:808 src/redshift.c:819 src/redshift.c:983
msgid "Temperature adjustment failed.\n"
msgstr "Корректировка цветовой температуры не удалась.\n"

#: src/gamma-randr.c:66 src/gamma-randr.c:123 src/gamma-randr.c:162
#: src/gamma-randr.c:188 src/gamma-randr.c:245 src/gamma-randr.c:343
#, c-format
msgid "`%s' returned error %d\n"
msgstr "«%s» завершилось с ошибкой %d\n"

#: src/gamma-randr.c:74
#, c-format
msgid "Unsupported RANDR version (%u.%u)\n"
msgstr "Неподдерживаемая версия RANDR (%u.%u)\n"

#: src/gamma-randr.c:108
#, c-format
msgid "Screen %i could not be found.\n"
msgstr "Экран %i не может быть найден.\n"

#: src/gamma-randr.c:174 src/gamma-vidmode.c:86
#, c-format
msgid "Gamma ramp size too small: %i\n"
msgstr "Размер кривой гаммы слишком мал: %i\n"

#: src/gamma-randr.c:247
#, c-format
msgid "Unable to restore CRTC %i\n"
msgstr "Не удается восстановить CRTC %i\n"

#: src/gamma-randr.c:268
msgid "Adjust gamma ramps with the X RANDR extension.\n"
msgstr ""

#. TRANSLATORS: RANDR help output
#. left column must not be translated
#: src/gamma-randr.c:273
msgid ""
"  screen=N\tX screen to apply adjustments to\n"
"  crtc=N\tCRTC to apply adjustments to\n"
msgstr ""

#: src/gamma-randr.c:282 src/gamma-vidmode.c:144
#, c-format
msgid "Missing value for parameter: `%s'.\n"
msgstr "Отсутствует значение для параметра: `%s'.\n"

#: src/gamma-randr.c:292 src/gamma-vidmode.c:152 src/location-manual.c:98
#, c-format
msgid "Unknown method parameter: `%s'.\n"
msgstr "Неизвестный параметр метода: `%s'.\n"

#: src/gamma-randr.c:306
#, c-format
msgid "CRTC %d does not exist. "
msgstr "CRTC %d не найден. "

#: src/gamma-randr.c:309
#, c-format
msgid "Valid CRTCs are [0-%d].\n"
msgstr "Правильный CRTCs [0-%d].\n"

#: src/gamma-randr.c:312
#, c-format
msgid "Only CRTC 0 exists.\n"
msgstr "Существует только CRTC 0.\n"

#: src/gamma-vidmode.c:48 src/gamma-vidmode.c:69 src/gamma-vidmode.c:79
#: src/gamma-vidmode.c:109 src/gamma-vidmode.c:171 src/gamma-vidmode.c:200
#, c-format
msgid "X request failed: %s\n"
msgstr "Ошибка X запроса: %s\n"

#: src/gamma-vidmode.c:131
msgid "Adjust gamma ramps with the X VidMode extension.\n"
msgstr ""

#. TRANSLATORS: VidMode help output
#. left column must not be translated
#: src/gamma-vidmode.c:136
msgid "  screen=N\tX screen to apply adjustments to\n"
msgstr ""

#: src/gamma-w32gdi.c:59
msgid "Unable to open device context.\n"
msgstr "Не удается открыть устройство связи.\n"

#: src/gamma-w32gdi.c:66
msgid "Display device does not support gamma ramps.\n"
msgstr ""

#: src/gamma-w32gdi.c:82
msgid "Unable to save current gamma ramp.\n"
msgstr "Не удается сохранить текущий ramp гаммы\n"

#: src/gamma-w32gdi.c:104
msgid "Adjust gamma ramps with the Windows GDI.\n"
msgstr ""

#: src/gamma-w32gdi.c:119
msgid "Unable to restore gamma ramps.\n"
msgstr ""

#: src/gamma-w32gdi.c:144
msgid "Unable to set gamma ramps.\n"
msgstr ""

#: src/location-gnome-clock.c:47
msgid "Cannot list GNOME panel applets.\n"
msgstr ""

#: src/location-gnome-clock.c:81
msgid "No clock applet was found.\n"
msgstr "Апплет часов не найден.\n"

#: src/location-gnome-clock.c:89
#, c-format
msgid "Error reading city list: `%s'.\n"
msgstr "Ошибка при чтении списка городов: `%s'.\n"

#: src/location-gnome-clock.c:109
msgid "No city selected as current city.\n"
msgstr ""

#: src/location-gnome-clock.c:116
msgid "Location not specified for city.\n"
msgstr ""

#: src/location-gnome-clock.c:143
msgid "Use the location as set in the GNOME Clock applet.\n"
msgstr "Использовать местоположение, указанное в апплете Gnome Clock\n"

#: src/location-manual.c:50
msgid "Latitude and longitude must be set.\n"
msgstr "Широта и долгота должны быть указаны.\n"

#: src/location-manual.c:65
msgid "Specify location manually.\n"
msgstr "Укажите местоположение вручную:\n"

#. TRANSLATORS: Manual location help output
#. left column must not be translated
#: src/location-manual.c:70
msgid ""
"  lat=N\t\tLatitude\n"
"  lon=N\t\tLongitude\n"
msgstr ""

#: src/location-manual.c:84
msgid "Malformed argument.\n"
msgstr ""

#: src/location-manual.c:95
msgid "Too many arguments.\n"
msgstr "Слишком много аргументов.\n"

#: src/gtk-redshift/statusicon.py:92
msgid "Toggle"
msgstr "Включить / Выключить"

#: src/gtk-redshift/statusicon.py:96
msgid "Autostart"
msgstr ""

#~ msgid "Malformed location argument.\n"
#~ msgstr "Некорректное значение местоположения.\n"

#~ msgid "RANDR method was not enabled at compile time.\n"
#~ msgstr "Метод RANDR был выключен во время компиляции.\n"

#~ msgid "VidMode method was not enabled at compile time.\n"
#~ msgstr "Метод VidMode был выключен во время компиляции.\n"

#~ msgid "Initialization of VidMode failed.\n"
#~ msgstr "Инициализация VidMode не удалась.\n"<|MERGE_RESOLUTION|>--- conflicted
+++ resolved
@@ -8,13 +8,8 @@
 "Project-Id-Version: redshift\n"
 "Report-Msgid-Bugs-To: https://bugs.launchpad.net/redshift\n"
 "POT-Creation-Date: 2010-07-28 00:45+0200\n"
-<<<<<<< HEAD
-"PO-Revision-Date: 2010-06-14 11:22+0000\n"
-"Last-Translator: Чистый <klaider@yandex.ru>\n"
-=======
 "PO-Revision-Date: 2010-08-09 07:07+0000\n"
 "Last-Translator: Papazu <Unknown>\n"
->>>>>>> 4dcdbd42
 "Language-Team: Russian <ru@li.org>\n"
 "MIME-Version: 1.0\n"
 "Content-Type: text/plain; charset=UTF-8\n"
@@ -192,26 +187,14 @@
 msgstr "Некорректное значение температуры.\n"
 
 #: src/redshift.c:659
-<<<<<<< HEAD
-#, fuzzy
 msgid "Trying next provider...\n"
-msgstr "Использовать другого поставщика...\n"
+msgstr ""
 
 #: src/redshift.c:665
-#, fuzzy, c-format
+#, c-format
 msgid "Using provider `%s'.\n"
-msgstr "Неизвестное местоположение поставщика `%s'.\n"
-
-=======
-msgid "Trying next provider...\n"
-msgstr ""
-
-#: src/redshift.c:665
-#, c-format
-msgid "Using provider `%s'.\n"
-msgstr ""
-
->>>>>>> 4dcdbd42
+msgstr ""
+
 #: src/redshift.c:673
 msgid "No more location providers to try.\n"
 msgstr ""
@@ -252,24 +235,13 @@
 msgstr "Гамма: %.3f, %.3f, %.3f\n"
 
 #: src/redshift.c:763
-<<<<<<< HEAD
-#, fuzzy
 msgid "Trying next method...\n"
-msgstr "Пробую другой метод...\n"
+msgstr ""
 
 #: src/redshift.c:768
-#, fuzzy, c-format
+#, c-format
 msgid "Using method `%s'.\n"
-msgstr "Неизвестный метод «%s».\n"
-=======
-msgid "Trying next method...\n"
-msgstr ""
-
-#: src/redshift.c:768
-#, c-format
-msgid "Using method `%s'.\n"
-msgstr ""
->>>>>>> 4dcdbd42
+msgstr ""
 
 #: src/redshift.c:775
 msgid "No more methods to try.\n"

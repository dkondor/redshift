# French translation for redshift
# Copyright (c) 2010 Rosetta Contributors and Canonical Ltd 2010
# This file is distributed under the same license as the redshift package.
# FIRST AUTHOR <EMAIL@ADDRESS>, 2010.
#
msgid ""
msgstr ""
"Project-Id-Version: redshift\n"
"Report-Msgid-Bugs-To: https://bugs.launchpad.net/redshift\n"
"POT-Creation-Date: 2010-10-18 02:05+0200\n"
<<<<<<< HEAD
"PO-Revision-Date: 2010-08-31 19:31+0000\n"
"Last-Translator: Emilien Klein <emilien+ubuntu@klein.st>\n"
=======
"PO-Revision-Date: 2011-03-29 19:37+0000\n"
"Last-Translator: Nicolas Delvaux <Unknown>\n"
>>>>>>> 09ab561c
"Language-Team: French <fr@li.org>\n"
"Language: fr\n"
"MIME-Version: 1.0\n"
"Content-Type: text/plain; charset=UTF-8\n"
"Content-Transfer-Encoding: 8bit\n"
"X-Launchpad-Export-Date: 2011-03-30 04:58+0000\n"
"X-Generator: Launchpad (build 12559)\n"
"Language: fr\n"

#: src/redshift.c:244
#, c-format
msgid "Period: Night\n"
msgstr "Période : Nuit\n"

#: src/redshift.c:251
#, c-format
msgid "Period: Transition (%.2f%% day)\n"
msgstr "Période : Transition (%.2f%% jour)\n"

#: src/redshift.c:255
#, c-format
msgid "Period: Daytime\n"
msgstr "Période : Jour\n"

#. TRANSLATORS: help output 1
#. LAT is latitude, LON is longitude,
#. DAY is temperature at daytime,
#. NIGHT is temperature at night
#. no-wrap
#: src/redshift.c:270
#, c-format
msgid "Usage: %s -l LAT:LON -t DAY:NIGHT [OPTIONS...]\n"
msgstr "Utilisation : %s -l LAT:LON -t JOUR:NUIT [OPTIONS...]\n"

#. TRANSLATORS: help output 2
#. no-wrap
#: src/redshift.c:276
msgid "Set color temperature of display according to time of day.\n"
msgstr ""
"Régler la température de couleur de l'affichage selon le moment de la "
"journée.\n"

#. TRANSLATORS: help output 3
#. no-wrap
#: src/redshift.c:282
msgid ""
"  -h\t\tDisplay this help message\n"
"  -v\t\tVerbose output\n"
msgstr ""
"  -h \t\t Affiche ce message d'aide\n"
"  -v \t\t Affiche les messages d'erreurs\n"

#. TRANSLATORS: help output 4
#. `list' must not be translated
#. no-wrap
#: src/redshift.c:289
<<<<<<< HEAD
#, fuzzy
=======
>>>>>>> 09ab561c
msgid ""
"  -c FILE\tLoad settings from specified configuration file\n"
"  -g R:G:B\tAdditional gamma correction to apply\n"
"  -l LAT:LON\tYour current location\n"
"  -l PROVIDER\tSelect provider for automatic location updates\n"
"  \t\t(Type `list' to see available providers)\n"
"  -m METHOD\tMethod to use to set color temperature\n"
"  \t\t(Type `list' to see available methods)\n"
"  -o\t\tOne shot mode (do not continously adjust color temperature)\n"
"  -x\t\tReset mode (remove adjustment from screen)\n"
"  -r\t\tDisable temperature transitions\n"
"  -t DAY:NIGHT\tColor temperature to set at daytime/night\n"
msgstr ""
"  -c FILE\tCharger les réglages à partir du fichier de configuration "
"spécifié\n"
"  -g R:G:B\tcorrection gamma supplémentaires à appliquer\n"
"  -l LAT:LON\tVotre position géographique actuelle\n"
"  -l PROVIDER\tSélectionnez le fournisseur de mises à jour de localisation "
"automatique\n"
"  \t\t(Tapez `list' pour voire les fournisseurs disponibles)\n"
"  -m METHOD\tMéthode à utiliser pour définir la température de la couleur\n"
"  \t\t(Tapez `list' pour voire les méthodes disponibles)\n"
"  -o\t\tMode de réglage unique (n'ajuste pas en permanence la température de "
"couleur)\n"
"  -x\t\tMode de réinitialisation (supprimer l'ajustement de l'écran)\n"
"  -r\t\tDésactive les transitions de tempétature\n"
"  -t DAY:NIGHT\tRéglage de la température de couleur pour le jour et la "
"nuit\n"

#. TRANSLATORS: help output 5
#: src/redshift.c:306
#, c-format
msgid ""
"The neutral temperature is %uK. Using this value will not\n"
"change the color temperature of the display. Setting the\n"
"color temperature to a value higher than this results in\n"
"more blue light, and setting a lower value will result in\n"
"more red light.\n"
msgstr ""
<<<<<<< HEAD
=======
"La température neutre est de %uK. L'utilisation de cette valeur ne\n"
"changera pas de la température de couleur de l'écran. Régler la\n"
"température de couleur à une valeur plus élevée entraînera plus \n"
"de lumière bleue, et régler une valeur inférieure se traduira par\n"
"plus de lumière rouge.\n"
>>>>>>> 09ab561c

#. TRANSLATORS: help output 6
#: src/redshift.c:316
#, c-format
msgid ""
"Default values:\n"
"\n"
"  Daytime temperature: %uK\n"
"  Night temperature: %uK\n"
msgstr ""
"Valeurs par défaut :\n"
"\n"
"  Température du jour : %uK\n"
"  Température de la nuit : %uK\n"

#. TRANSLATORS: help output 7
#: src/redshift.c:324
#, c-format
msgid "Please report bugs to <%s>\n"
msgstr "Rapporter les bugs à <%s>\n"

#: src/redshift.c:330
msgid "Available adjustment methods:\n"
msgstr "Méthodes d'ajustement disponibles :\n"

#: src/redshift.c:336
msgid "Specify colon-separated options with `-m METHOD:OPTIONS'.\n"
msgstr ""
"Spécifiez les options séparées par des deux-points en tant que '-m MÉTHODE:"
"OPTIONS'.\n"

#. TRANSLATORS: `help' must not be translated.
#: src/redshift.c:339
msgid "Try `-m METHOD:help' for help.\n"
msgstr "Essayez '-m MÉTHODE:help' pour de l'aide.\n"

#: src/redshift.c:345
msgid "Available location providers:\n"
msgstr "Fournisseurs de localisation disponibles :\n"

#: src/redshift.c:351
msgid "Specify colon-separated options with`-l PROVIDER:OPTIONS'.\n"
msgstr ""
"Spécifiez les options séparées par des deux-points en tant que '-l "
"FOURNISSEUR:OPTIONS'.\n"

#. TRANSLATORS: `help' must not be translated.
#: src/redshift.c:354
msgid "Try `-l PROVIDER:help' for help.\n"
msgstr "Essayez '-l FOURNISSEUR:help' pour de l'aide.\n"

#: src/redshift.c:367 src/redshift.c:445
#, c-format
msgid "Initialization of %s failed.\n"
msgstr "L'initialisation de %s a échouée.\n"

#: src/redshift.c:382 src/redshift.c:413 src/redshift.c:460 src/redshift.c:491
#, c-format
msgid "Failed to set %s option.\n"
msgstr "Impossible de spécifier l'option %s.\n"

#. TRANSLATORS: `help' must not be
#. translated.
#. TRANSLATORS: `help' must not be translated.
#: src/redshift.c:387 src/redshift.c:416
#, c-format
msgid "Try `-l %s:help' for more information.\n"
msgstr "Essayez '-l %s:help' pour plus d'informations.\n"

#: src/redshift.c:428
#, c-format
msgid "Failed to start provider %s.\n"
msgstr "Impossible de démarrer le fournisseur %s.\n"

#. TRANSLATORS: `help' must not be
#. translated.
#: src/redshift.c:465
<<<<<<< HEAD
#, fuzzy, c-format
msgid "Try `-m %s:help' for more information.\n"
msgstr "Essayez '-m %s:help' pour plus d'informations.\n"
=======
#, c-format
msgid "Try `-m %s:help' for more information.\n"
msgstr "Essayez `-m %s:help' pour plus d'informations.\n"
>>>>>>> 09ab561c

#. TRANSLATORS: `help' must not be translated.
#: src/redshift.c:494
#, c-format
msgid "Try -m %s:help' for more information.\n"
msgstr "Essayez '-m %s:help' pour plus d'informations.\n"

#: src/redshift.c:506
#, c-format
msgid "Failed to start adjustment method %s.\n"
msgstr "Impossible de démarrer la méthode d'ajustement %s.\n"

#: src/redshift.c:613
msgid "Malformed gamma argument.\n"
msgstr "Argument gamma mal formé.\n"

#: src/redshift.c:615 src/redshift.c:710 src/redshift.c:725
msgid "Try `-h' for more information.\n"
msgstr "Essayez '-h' pour plus de renseignements.\n"

#: src/redshift.c:656 src/redshift.c:792
#, c-format
msgid "Unknown location provider `%s'.\n"
msgstr "Fournisseur de localisation « %s » inconnu.\n"

#. TRANSLATORS: This refers to the method
#. used to adjust colors e.g VidMode
#: src/redshift.c:687 src/redshift.c:778
<<<<<<< HEAD
#, fuzzy, c-format
msgid "Unknown adjustment method `%s'.\n"
msgstr "Méthode « %s » inconnue.\n"
=======
#, c-format
msgid "Unknown adjustment method `%s'.\n"
msgstr "Méthode d'ajustement « %s » inconnue.\n"
>>>>>>> 09ab561c

#: src/redshift.c:708
msgid "Malformed temperature argument.\n"
msgstr "Argument de la température incorrect.\n"

#: src/redshift.c:766
<<<<<<< HEAD
#, fuzzy
msgid "Malformed gamma setting.\n"
msgstr "Argument gamma mal formé.\n"

#: src/redshift.c:801
#, fuzzy, c-format
msgid "Unknown configuration setting `%s'.\n"
msgstr "Fournisseur de localisation « %s » inconnu.\n"
=======
msgid "Malformed gamma setting.\n"
msgstr "Paramètre gamma mal formé.\n"

#: src/redshift.c:801
#, c-format
msgid "Unknown configuration setting `%s'.\n"
msgstr "Paramètre de configuration « %s » inconnu.\n"
>>>>>>> 09ab561c

#: src/redshift.c:836
msgid "Trying next provider...\n"
msgstr "Essai du fournisseur suivant...\n"

#: src/redshift.c:842
#, c-format
msgid "Using provider `%s'.\n"
msgstr "Utilisation du fournisseur « %s ».\n"

#: src/redshift.c:850
msgid "No more location providers to try.\n"
msgstr "Il n'y a plus de fournisseur de localisation à essayer.\n"

#: src/redshift.c:864
msgid "Unable to get location from provider.\n"
msgstr "Impossible d'obtenir une localisation du fournisseur.\n"

#. TRANSLATORS: Append degree symbols if possible.
#: src/redshift.c:873
#, c-format
msgid "Location: %f, %f\n"
msgstr "Localisation: %f, %f\n"

#: src/redshift.c:880
#, c-format
msgid "Latitude must be between %.1f and %.1f.\n"
msgstr "La latitude doit être comprise entre %.1f et %.1f.\n"

#: src/redshift.c:889
#, c-format
msgid "Longitude must be between %.1f and %.1f.\n"
msgstr "La longitude doit être comprise entre %.1f et %.1f.\n"

#: src/redshift.c:898 src/redshift.c:906
#, c-format
msgid "Temperature must be between %uK and %uK.\n"
msgstr "La température doit être comprise entre %uK et %uK.\n"

#: src/redshift.c:916
#, c-format
msgid "Gamma value must be between %.1f and %.1f.\n"
msgstr "La valeur gamma doit être comprise entre %.1f et %.1f.\n"

#: src/redshift.c:922
#, c-format
msgid "Gamma: %.3f, %.3f, %.3f\n"
msgstr "Gamma: %.3f, %.3f, %.3f\n"

#: src/redshift.c:941
msgid "Trying next method...\n"
msgstr "Essai de la méthode suivante...\n"

#: src/redshift.c:946
#, c-format
msgid "Using method `%s'.\n"
msgstr "Utilisation de la méthode « %s ».\n"

#: src/redshift.c:953
msgid "No more methods to try.\n"
msgstr "Il n'y a plus de méthodes à essayer.\n"

#: src/redshift.c:965 src/redshift.c:1086
msgid "Unable to read system time.\n"
msgstr "Impossible d'obtenir l'heure du système.\n"

#. TRANSLATORS: Append degree symbol if possible.
#: src/redshift.c:974
#, c-format
msgid "Solar elevation: %f\n"
msgstr "Élévation solaire : %f\n"

#: src/redshift.c:981 src/redshift.c:1153
#, c-format
msgid "Color temperature: %uK\n"
msgstr "Température de couleur : %uK\n"

#: src/redshift.c:986 src/redshift.c:997 src/redshift.c:1161
msgid "Temperature adjustment failed.\n"
msgstr "L'ajustement de la température a échoué.\n"

#: src/config-ini.c:109
msgid "Malformed section header in config file.\n"
<<<<<<< HEAD
msgstr ""

#: src/config-ini.c:145
#, fuzzy
msgid "Malformed assignment in config file.\n"
msgstr "Paramètre incorrect.\n"
=======
msgstr "Section header mal formée dans le fichier de configuration.\n"

#: src/config-ini.c:145
msgid "Malformed assignment in config file.\n"
msgstr "Affectation mal formée dans le fichier de configuration.\n"
>>>>>>> 09ab561c

#: src/config-ini.c:156
msgid "Assignment outside section in config file.\n"
msgstr ""
<<<<<<< HEAD
=======
"Affectation en dehors d'une section dans le fichier de configuration.\n"
>>>>>>> 09ab561c

#: src/gamma-randr.c:69 src/gamma-randr.c:126 src/gamma-randr.c:165
#: src/gamma-randr.c:191 src/gamma-randr.c:248 src/gamma-randr.c:346
#, c-format
msgid "`%s' returned error %d\n"
msgstr "« %s » a retourné l'erreur %d\n"

#: src/gamma-randr.c:77
#, c-format
msgid "Unsupported RANDR version (%u.%u)\n"
msgstr "Version de RANDR non supporté (%u.%u)\n"

#: src/gamma-randr.c:111
#, c-format
msgid "Screen %i could not be found.\n"
msgstr "Moniteur %i introuvable.\n"

#: src/gamma-randr.c:177 src/gamma-vidmode.c:84
#, c-format
msgid "Gamma ramp size too small: %i\n"
msgstr "La taille de la rampe gamma est trop petite: %i\n"

#: src/gamma-randr.c:250
#, c-format
msgid "Unable to restore CRTC %i\n"
msgstr "Impossible de rétablir CRTC %i\n"

#: src/gamma-randr.c:271
msgid "Adjust gamma ramps with the X RANDR extension.\n"
msgstr "Ajuster les rampes gamma avec l'extension X RANDR.\n"

#. TRANSLATORS: RANDR help output
#. left column must not be translated
#: src/gamma-randr.c:276
msgid ""
"  screen=N\tX screen to apply adjustments to\n"
"  crtc=N\tCRTC to apply adjustments to\n"
msgstr ""
"  screen=N\tL'écran X auquel appliquer les ajustements\n"
"  crtc=N\tLe CRTC auquel appliquer les ajustements\n"

#: src/gamma-randr.c:285 src/gamma-vidmode.c:139
#, c-format
msgid "Missing value for parameter: `%s'.\n"
msgstr "Valeur manquante pour le paramètre « %s ».\n"

#: src/gamma-randr.c:295 src/gamma-vidmode.c:147 src/location-manual.c:98
#, c-format
msgid "Unknown method parameter: `%s'.\n"
msgstr "Paramètre de la méthode inconnu: « %s ».\n"

#: src/gamma-randr.c:309
#, c-format
msgid "CRTC %d does not exist. "
msgstr "Le CRTC %d n'existe pas. "

#: src/gamma-randr.c:312
#, c-format
msgid "Valid CRTCs are [0-%d].\n"
msgstr "Les CRTCs valides sont [0-%d].\n"

#: src/gamma-randr.c:315
#, c-format
msgid "Only CRTC 0 exists.\n"
msgstr "Le CRTC 0 est le seul à exister.\n"

#: src/gamma-vidmode.c:48 src/gamma-vidmode.c:69 src/gamma-vidmode.c:78
#: src/gamma-vidmode.c:105 src/gamma-vidmode.c:166 src/gamma-vidmode.c:195
#, c-format
msgid "X request failed: %s\n"
msgstr "La requête X a échoué: %s\n"

#: src/gamma-vidmode.c:126
msgid "Adjust gamma ramps with the X VidMode extension.\n"
msgstr "Ajuster les rampes gamma avec l'extension X VidMode.\n"

#. TRANSLATORS: VidMode help output
#. left column must not be translated
#: src/gamma-vidmode.c:131
msgid "  screen=N\tX screen to apply adjustments to\n"
msgstr "  screen=N\tEcran X auquel appliquer les ajustements\n"

#: src/gamma-w32gdi.c:59
msgid "Unable to open device context.\n"
msgstr "Impossible d'ouvrir le contexte du dispositif.\n"

#: src/gamma-w32gdi.c:66
msgid "Display device does not support gamma ramps.\n"
msgstr "Le périphérique d'affichage ne supporte pas les rampes gamma.\n"

#: src/gamma-w32gdi.c:82
msgid "Unable to save current gamma ramp.\n"
msgstr "Impossible d'enregistrer la rampe gamma actuelle.\n"

#: src/gamma-w32gdi.c:104
msgid "Adjust gamma ramps with the Windows GDI.\n"
msgstr "Ajuster la rampe gamma avec le GDI de Windows.\n"

#: src/gamma-w32gdi.c:119
msgid "Unable to restore gamma ramps.\n"
msgstr "Impossible de restaurer les rampes gamma.\n"

#: src/gamma-w32gdi.c:144
msgid "Unable to set gamma ramps.\n"
msgstr "Impossible de spécifier les rampes gamma.\n"

#: src/location-gnome-clock.c:50
#, c-format
msgid "Error reading city list: `%s'.\n"
msgstr "Erreur lors de la lecture de la liste des villes : « %s ».\n"

#: src/location-gnome-clock.c:83
msgid "Cannot list GNOME panel applets.\n"
msgstr "Impossible de lister les applets de panneaux de GNOME.\n"

#: src/location-gnome-clock.c:125
msgid "No clock applet was found.\n"
msgstr "Aucun applet d'horloge n'a été trouvé.\n"

#: src/location-gnome-clock.c:130
msgid "No city selected as current city.\n"
msgstr "Aucune ville n'a été sélectionnée en tant que ville actuelle.\n"

#: src/location-gnome-clock.c:139
msgid "Location not specified for city.\n"
msgstr "La localisation de la ville n'a pas été spécifiée.\n"

#: src/location-gnome-clock.c:169
msgid "Use the location as set in the GNOME Clock applet.\n"
msgstr ""
"Utilise la localisation telle que spécifiée dans l'applet d'horloge GNOME.\n"

#: src/location-manual.c:50
msgid "Latitude and longitude must be set.\n"
msgstr "La latitude et longitude doivent être spécifiées.\n"

#: src/location-manual.c:65
msgid "Specify location manually.\n"
msgstr "Spécifier la localisation manuellement.\n"

#. TRANSLATORS: Manual location help output
#. left column must not be translated
#: src/location-manual.c:70
msgid ""
"  lat=N\t\tLatitude\n"
"  lon=N\t\tLongitude\n"
msgstr ""
"  lat=N\t\tLatitude\n"
"  lon=N\t\tLongitude\n"

#: src/location-manual.c:84
msgid "Malformed argument.\n"
msgstr "Paramètre incorrect.\n"

#: src/location-manual.c:95
msgid "Too many arguments.\n"
msgstr "Trop de paramètres.\n"

#: src/gtk-redshift/statusicon.py:92
msgid "Toggle"
msgstr "Basculer"

#: src/gtk-redshift/statusicon.py:96
msgid "Autostart"
msgstr "Lancement automatique"

#~ msgid ""
#~ "  -g R:G:B\tAdditional gamma correction to apply\n"
#~ "  -l LAT:LON\tYour current location\n"
#~ "  -l PROVIDER\tSelect provider for automatic location updates\n"
#~ "  \t\t(Type `list' to see available providers)\n"
#~ "  -m METHOD\tMethod to use to set color temperature\n"
#~ "  \t\t(Type `list' to see available methods)\n"
#~ "  -o\t\tOne shot mode (do not continously adjust color temperature)\n"
#~ "  -x\t\tReset mode (remove adjustment from screen)\n"
#~ "  -r\t\tDisable temperature transitions\n"
#~ "  -t DAY:NIGHT\tColor temperature to set at daytime/night\n"
#~ msgstr ""
#~ "  -g R:G:B\tCorrection gamma additionnelle à appliquer\n"
#~ "  -l LAT:LON\tVotre localisation actuelle\n"
#~ "  -l FOURNISSEUR\tDéfinir le fournisseur de mises à jour automatiques de la "
#~ "localisation\n"
#~ "  \t\t(Saisissez 'list' pour voir les fournisseurs disponibles)\n"
#~ "  -m MÉTHODE\tMéthode à utiliser pour spécifier la température de couleur\n"
#~ "  \t\t(Saisissez `list' pour voir les méthodes disponibles)\n"
#~ "  -o\t\tMode \"coup unique\" (ne pas ajuster continuellement la température "
#~ "de couleur)\n"
#~ "  -x\t\tMode de réinitialisation (supprime l'ajustement de l'écran)\n"
#~ "  -r\t\tDésactiver les transitions de température\n"
#~ "  -t JOUR:NUIT\tDéfinir les températures de couleur du jour / nuit\n"

#, c-format
#~ msgid "Unknown method `%s'.\n"
#~ msgstr "Méthode « %s » inconnue.\n"<|MERGE_RESOLUTION|>--- conflicted
+++ resolved
@@ -7,14 +7,9 @@
 msgstr ""
 "Project-Id-Version: redshift\n"
 "Report-Msgid-Bugs-To: https://bugs.launchpad.net/redshift\n"
-"POT-Creation-Date: 2010-10-18 02:05+0200\n"
-<<<<<<< HEAD
-"PO-Revision-Date: 2010-08-31 19:31+0000\n"
-"Last-Translator: Emilien Klein <emilien+ubuntu@klein.st>\n"
-=======
+"POT-Creation-Date: 2011-07-04 14:50+0200\n"
 "PO-Revision-Date: 2011-03-29 19:37+0000\n"
 "Last-Translator: Nicolas Delvaux <Unknown>\n"
->>>>>>> 09ab561c
 "Language-Team: French <fr@li.org>\n"
 "Language: fr\n"
 "MIME-Version: 1.0\n"
@@ -22,19 +17,18 @@
 "Content-Transfer-Encoding: 8bit\n"
 "X-Launchpad-Export-Date: 2011-03-30 04:58+0000\n"
 "X-Generator: Launchpad (build 12559)\n"
-"Language: fr\n"
-
-#: src/redshift.c:244
+
+#: src/redshift.c:269
 #, c-format
 msgid "Period: Night\n"
 msgstr "Période : Nuit\n"
 
-#: src/redshift.c:251
+#: src/redshift.c:276
 #, c-format
 msgid "Period: Transition (%.2f%% day)\n"
 msgstr "Période : Transition (%.2f%% jour)\n"
 
-#: src/redshift.c:255
+#: src/redshift.c:280
 #, c-format
 msgid "Period: Daytime\n"
 msgstr "Période : Jour\n"
@@ -44,14 +38,14 @@
 #. DAY is temperature at daytime,
 #. NIGHT is temperature at night
 #. no-wrap
-#: src/redshift.c:270
+#: src/redshift.c:295
 #, c-format
 msgid "Usage: %s -l LAT:LON -t DAY:NIGHT [OPTIONS...]\n"
 msgstr "Utilisation : %s -l LAT:LON -t JOUR:NUIT [OPTIONS...]\n"
 
 #. TRANSLATORS: help output 2
 #. no-wrap
-#: src/redshift.c:276
+#: src/redshift.c:301
 msgid "Set color temperature of display according to time of day.\n"
 msgstr ""
 "Régler la température de couleur de l'affichage selon le moment de la "
@@ -59,7 +53,7 @@
 
 #. TRANSLATORS: help output 3
 #. no-wrap
-#: src/redshift.c:282
+#: src/redshift.c:307
 msgid ""
 "  -h\t\tDisplay this help message\n"
 "  -v\t\tVerbose output\n"
@@ -70,11 +64,8 @@
 #. TRANSLATORS: help output 4
 #. `list' must not be translated
 #. no-wrap
-#: src/redshift.c:289
-<<<<<<< HEAD
+#: src/redshift.c:314
 #, fuzzy
-=======
->>>>>>> 09ab561c
 msgid ""
 "  -c FILE\tLoad settings from specified configuration file\n"
 "  -g R:G:B\tAdditional gamma correction to apply\n"
@@ -84,6 +75,7 @@
 "  -m METHOD\tMethod to use to set color temperature\n"
 "  \t\t(Type `list' to see available methods)\n"
 "  -o\t\tOne shot mode (do not continously adjust color temperature)\n"
+"  -O TEMP\tOne shot manual mode (set color temperature)\n"
 "  -x\t\tReset mode (remove adjustment from screen)\n"
 "  -r\t\tDisable temperature transitions\n"
 "  -t DAY:NIGHT\tColor temperature to set at daytime/night\n"
@@ -105,7 +97,7 @@
 "nuit\n"
 
 #. TRANSLATORS: help output 5
-#: src/redshift.c:306
+#: src/redshift.c:332
 #, c-format
 msgid ""
 "The neutral temperature is %uK. Using this value will not\n"
@@ -114,17 +106,14 @@
 "more blue light, and setting a lower value will result in\n"
 "more red light.\n"
 msgstr ""
-<<<<<<< HEAD
-=======
 "La température neutre est de %uK. L'utilisation de cette valeur ne\n"
 "changera pas de la température de couleur de l'écran. Régler la\n"
 "température de couleur à une valeur plus élevée entraînera plus \n"
 "de lumière bleue, et régler une valeur inférieure se traduira par\n"
 "plus de lumière rouge.\n"
->>>>>>> 09ab561c
 
 #. TRANSLATORS: help output 6
-#: src/redshift.c:316
+#: src/redshift.c:342
 #, c-format
 msgid ""
 "Default values:\n"
@@ -138,47 +127,47 @@
 "  Température de la nuit : %uK\n"
 
 #. TRANSLATORS: help output 7
-#: src/redshift.c:324
+#: src/redshift.c:350
 #, c-format
 msgid "Please report bugs to <%s>\n"
 msgstr "Rapporter les bugs à <%s>\n"
 
-#: src/redshift.c:330
+#: src/redshift.c:356
 msgid "Available adjustment methods:\n"
 msgstr "Méthodes d'ajustement disponibles :\n"
 
-#: src/redshift.c:336
+#: src/redshift.c:362
 msgid "Specify colon-separated options with `-m METHOD:OPTIONS'.\n"
 msgstr ""
 "Spécifiez les options séparées par des deux-points en tant que '-m MÉTHODE:"
 "OPTIONS'.\n"
 
 #. TRANSLATORS: `help' must not be translated.
-#: src/redshift.c:339
+#: src/redshift.c:365
 msgid "Try `-m METHOD:help' for help.\n"
 msgstr "Essayez '-m MÉTHODE:help' pour de l'aide.\n"
 
-#: src/redshift.c:345
+#: src/redshift.c:371
 msgid "Available location providers:\n"
 msgstr "Fournisseurs de localisation disponibles :\n"
 
-#: src/redshift.c:351
+#: src/redshift.c:377
 msgid "Specify colon-separated options with`-l PROVIDER:OPTIONS'.\n"
 msgstr ""
 "Spécifiez les options séparées par des deux-points en tant que '-l "
 "FOURNISSEUR:OPTIONS'.\n"
 
 #. TRANSLATORS: `help' must not be translated.
-#: src/redshift.c:354
+#: src/redshift.c:380
 msgid "Try `-l PROVIDER:help' for help.\n"
 msgstr "Essayez '-l FOURNISSEUR:help' pour de l'aide.\n"
 
-#: src/redshift.c:367 src/redshift.c:445
+#: src/redshift.c:393 src/redshift.c:471
 #, c-format
 msgid "Initialization of %s failed.\n"
 msgstr "L'initialisation de %s a échouée.\n"
 
-#: src/redshift.c:382 src/redshift.c:413 src/redshift.c:460 src/redshift.c:491
+#: src/redshift.c:408 src/redshift.c:439 src/redshift.c:486 src/redshift.c:517
 #, c-format
 msgid "Failed to set %s option.\n"
 msgstr "Impossible de spécifier l'option %s.\n"
@@ -186,194 +175,170 @@
 #. TRANSLATORS: `help' must not be
 #. translated.
 #. TRANSLATORS: `help' must not be translated.
-#: src/redshift.c:387 src/redshift.c:416
+#: src/redshift.c:413 src/redshift.c:442
 #, c-format
 msgid "Try `-l %s:help' for more information.\n"
 msgstr "Essayez '-l %s:help' pour plus d'informations.\n"
 
-#: src/redshift.c:428
+#: src/redshift.c:454
 #, c-format
 msgid "Failed to start provider %s.\n"
 msgstr "Impossible de démarrer le fournisseur %s.\n"
 
 #. TRANSLATORS: `help' must not be
 #. translated.
-#: src/redshift.c:465
-<<<<<<< HEAD
-#, fuzzy, c-format
-msgid "Try `-m %s:help' for more information.\n"
-msgstr "Essayez '-m %s:help' pour plus d'informations.\n"
-=======
+#: src/redshift.c:491
 #, c-format
 msgid "Try `-m %s:help' for more information.\n"
 msgstr "Essayez `-m %s:help' pour plus d'informations.\n"
->>>>>>> 09ab561c
 
 #. TRANSLATORS: `help' must not be translated.
-#: src/redshift.c:494
+#: src/redshift.c:520
 #, c-format
 msgid "Try -m %s:help' for more information.\n"
 msgstr "Essayez '-m %s:help' pour plus d'informations.\n"
 
-#: src/redshift.c:506
+#: src/redshift.c:532
 #, c-format
 msgid "Failed to start adjustment method %s.\n"
 msgstr "Impossible de démarrer la méthode d'ajustement %s.\n"
 
-#: src/redshift.c:613
+#: src/redshift.c:646
 msgid "Malformed gamma argument.\n"
 msgstr "Argument gamma mal formé.\n"
 
-#: src/redshift.c:615 src/redshift.c:710 src/redshift.c:725
+#: src/redshift.c:648 src/redshift.c:747 src/redshift.c:762
 msgid "Try `-h' for more information.\n"
 msgstr "Essayez '-h' pour plus de renseignements.\n"
 
-#: src/redshift.c:656 src/redshift.c:792
+#: src/redshift.c:689 src/redshift.c:834
 #, c-format
 msgid "Unknown location provider `%s'.\n"
 msgstr "Fournisseur de localisation « %s » inconnu.\n"
 
 #. TRANSLATORS: This refers to the method
 #. used to adjust colors e.g VidMode
-#: src/redshift.c:687 src/redshift.c:778
-<<<<<<< HEAD
-#, fuzzy, c-format
-msgid "Unknown adjustment method `%s'.\n"
-msgstr "Méthode « %s » inconnue.\n"
-=======
+#: src/redshift.c:720 src/redshift.c:820
 #, c-format
 msgid "Unknown adjustment method `%s'.\n"
 msgstr "Méthode d'ajustement « %s » inconnue.\n"
->>>>>>> 09ab561c
-
-#: src/redshift.c:708
+
+#: src/redshift.c:745
 msgid "Malformed temperature argument.\n"
 msgstr "Argument de la température incorrect.\n"
 
-#: src/redshift.c:766
-<<<<<<< HEAD
-#, fuzzy
-msgid "Malformed gamma setting.\n"
-msgstr "Argument gamma mal formé.\n"
-
-#: src/redshift.c:801
-#, fuzzy, c-format
-msgid "Unknown configuration setting `%s'.\n"
-msgstr "Fournisseur de localisation « %s » inconnu.\n"
-=======
+#: src/redshift.c:808
 msgid "Malformed gamma setting.\n"
 msgstr "Paramètre gamma mal formé.\n"
 
-#: src/redshift.c:801
+#: src/redshift.c:843
 #, c-format
 msgid "Unknown configuration setting `%s'.\n"
 msgstr "Paramètre de configuration « %s » inconnu.\n"
->>>>>>> 09ab561c
-
-#: src/redshift.c:836
+
+#: src/redshift.c:883
 msgid "Trying next provider...\n"
 msgstr "Essai du fournisseur suivant...\n"
 
-#: src/redshift.c:842
+#: src/redshift.c:889
 #, c-format
 msgid "Using provider `%s'.\n"
 msgstr "Utilisation du fournisseur « %s ».\n"
 
-#: src/redshift.c:850
+#: src/redshift.c:897
 msgid "No more location providers to try.\n"
 msgstr "Il n'y a plus de fournisseur de localisation à essayer.\n"
 
-#: src/redshift.c:864
+#: src/redshift.c:906
 msgid "Unable to get location from provider.\n"
 msgstr "Impossible d'obtenir une localisation du fournisseur.\n"
 
 #. TRANSLATORS: Append degree symbols if possible.
-#: src/redshift.c:873
+#: src/redshift.c:915
 #, c-format
 msgid "Location: %f, %f\n"
 msgstr "Localisation: %f, %f\n"
 
-#: src/redshift.c:880
+#: src/redshift.c:922
 #, c-format
 msgid "Latitude must be between %.1f and %.1f.\n"
 msgstr "La latitude doit être comprise entre %.1f et %.1f.\n"
 
-#: src/redshift.c:889
+#: src/redshift.c:931
 #, c-format
 msgid "Longitude must be between %.1f and %.1f.\n"
 msgstr "La longitude doit être comprise entre %.1f et %.1f.\n"
 
-#: src/redshift.c:898 src/redshift.c:906
+#: src/redshift.c:939 src/redshift.c:947 src/redshift.c:957
 #, c-format
 msgid "Temperature must be between %uK and %uK.\n"
 msgstr "La température doit être comprise entre %uK et %uK.\n"
 
-#: src/redshift.c:916
+#: src/redshift.c:966
+#, fuzzy, c-format
+msgid "Brightness value must be between %.1f and %.1f.\n"
+msgstr "La valeur gamma doit être comprise entre %.1f et %.1f.\n"
+
+#: src/redshift.c:972
+#, c-format
+msgid "Brightness: %.2f\n"
+msgstr ""
+
+#: src/redshift.c:980
 #, c-format
 msgid "Gamma value must be between %.1f and %.1f.\n"
 msgstr "La valeur gamma doit être comprise entre %.1f et %.1f.\n"
 
-#: src/redshift.c:922
+#: src/redshift.c:986
 #, c-format
 msgid "Gamma: %.3f, %.3f, %.3f\n"
 msgstr "Gamma: %.3f, %.3f, %.3f\n"
 
-#: src/redshift.c:941
+#: src/redshift.c:1005
 msgid "Trying next method...\n"
 msgstr "Essai de la méthode suivante...\n"
 
-#: src/redshift.c:946
+#: src/redshift.c:1010
 #, c-format
 msgid "Using method `%s'.\n"
 msgstr "Utilisation de la méthode « %s ».\n"
 
-#: src/redshift.c:953
+#: src/redshift.c:1017
 msgid "No more methods to try.\n"
 msgstr "Il n'y a plus de méthodes à essayer.\n"
 
-#: src/redshift.c:965 src/redshift.c:1086
+#: src/redshift.c:1029 src/redshift.c:1164
 msgid "Unable to read system time.\n"
 msgstr "Impossible d'obtenir l'heure du système.\n"
 
 #. TRANSLATORS: Append degree symbol if possible.
-#: src/redshift.c:974
+#: src/redshift.c:1038
 #, c-format
 msgid "Solar elevation: %f\n"
 msgstr "Élévation solaire : %f\n"
 
-#: src/redshift.c:981 src/redshift.c:1153
+#: src/redshift.c:1045 src/redshift.c:1058 src/redshift.c:1231
 #, c-format
 msgid "Color temperature: %uK\n"
 msgstr "Température de couleur : %uK\n"
 
-#: src/redshift.c:986 src/redshift.c:997 src/redshift.c:1161
+#: src/redshift.c:1050 src/redshift.c:1063 src/redshift.c:1075
+#: src/redshift.c:1240
 msgid "Temperature adjustment failed.\n"
 msgstr "L'ajustement de la température a échoué.\n"
 
-#: src/config-ini.c:109
+#: src/config-ini.c:115
 msgid "Malformed section header in config file.\n"
-<<<<<<< HEAD
-msgstr ""
-
-#: src/config-ini.c:145
-#, fuzzy
-msgid "Malformed assignment in config file.\n"
-msgstr "Paramètre incorrect.\n"
-=======
 msgstr "Section header mal formée dans le fichier de configuration.\n"
 
-#: src/config-ini.c:145
+#: src/config-ini.c:151
 msgid "Malformed assignment in config file.\n"
 msgstr "Affectation mal formée dans le fichier de configuration.\n"
->>>>>>> 09ab561c
-
-#: src/config-ini.c:156
+
+#: src/config-ini.c:162
 msgid "Assignment outside section in config file.\n"
 msgstr ""
-<<<<<<< HEAD
-=======
 "Affectation en dehors d'une section dans le fichier de configuration.\n"
->>>>>>> 09ab561c
 
 #: src/gamma-randr.c:69 src/gamma-randr.c:126 src/gamma-randr.c:165
 #: src/gamma-randr.c:191 src/gamma-randr.c:248 src/gamma-randr.c:346
@@ -441,7 +406,7 @@
 msgstr "Le CRTC 0 est le seul à exister.\n"
 
 #: src/gamma-vidmode.c:48 src/gamma-vidmode.c:69 src/gamma-vidmode.c:78
-#: src/gamma-vidmode.c:105 src/gamma-vidmode.c:166 src/gamma-vidmode.c:195
+#: src/gamma-vidmode.c:105 src/gamma-vidmode.c:166 src/gamma-vidmode.c:196
 #, c-format
 msgid "X request failed: %s\n"
 msgstr "La requête X a échoué: %s\n"
@@ -456,52 +421,52 @@
 msgid "  screen=N\tX screen to apply adjustments to\n"
 msgstr "  screen=N\tEcran X auquel appliquer les ajustements\n"
 
-#: src/gamma-w32gdi.c:59
+#: src/gamma-w32gdi.c:58 src/gamma-w32gdi.c:119 src/gamma-w32gdi.c:140
 msgid "Unable to open device context.\n"
 msgstr "Impossible d'ouvrir le contexte du dispositif.\n"
 
-#: src/gamma-w32gdi.c:66
+#: src/gamma-w32gdi.c:65
 msgid "Display device does not support gamma ramps.\n"
 msgstr "Le périphérique d'affichage ne supporte pas les rampes gamma.\n"
 
-#: src/gamma-w32gdi.c:82
+#: src/gamma-w32gdi.c:81
 msgid "Unable to save current gamma ramp.\n"
 msgstr "Impossible d'enregistrer la rampe gamma actuelle.\n"
 
-#: src/gamma-w32gdi.c:104
+#: src/gamma-w32gdi.c:103
 msgid "Adjust gamma ramps with the Windows GDI.\n"
 msgstr "Ajuster la rampe gamma avec le GDI de Windows.\n"
 
-#: src/gamma-w32gdi.c:119
+#: src/gamma-w32gdi.c:125
 msgid "Unable to restore gamma ramps.\n"
 msgstr "Impossible de restaurer les rampes gamma.\n"
 
-#: src/gamma-w32gdi.c:144
+#: src/gamma-w32gdi.c:165
 msgid "Unable to set gamma ramps.\n"
 msgstr "Impossible de spécifier les rampes gamma.\n"
 
-#: src/location-gnome-clock.c:50
+#: src/location-gnome-clock.c:48
 #, c-format
 msgid "Error reading city list: `%s'.\n"
 msgstr "Erreur lors de la lecture de la liste des villes : « %s ».\n"
 
-#: src/location-gnome-clock.c:83
+#: src/location-gnome-clock.c:87
 msgid "Cannot list GNOME panel applets.\n"
 msgstr "Impossible de lister les applets de panneaux de GNOME.\n"
 
-#: src/location-gnome-clock.c:125
+#: src/location-gnome-clock.c:145
 msgid "No clock applet was found.\n"
 msgstr "Aucun applet d'horloge n'a été trouvé.\n"
 
-#: src/location-gnome-clock.c:130
+#: src/location-gnome-clock.c:150
 msgid "No city selected as current city.\n"
 msgstr "Aucune ville n'a été sélectionnée en tant que ville actuelle.\n"
 
-#: src/location-gnome-clock.c:139
+#: src/location-gnome-clock.c:159
 msgid "Location not specified for city.\n"
 msgstr "La localisation de la ville n'a pas été spécifiée.\n"
 
-#: src/location-gnome-clock.c:169
+#: src/location-gnome-clock.c:189
 msgid "Use the location as set in the GNOME Clock applet.\n"
 msgstr ""
 "Utilise la localisation telle que spécifiée dans l'applet d'horloge GNOME.\n"
@@ -554,17 +519,17 @@
 #~ msgstr ""
 #~ "  -g R:G:B\tCorrection gamma additionnelle à appliquer\n"
 #~ "  -l LAT:LON\tVotre localisation actuelle\n"
-#~ "  -l FOURNISSEUR\tDéfinir le fournisseur de mises à jour automatiques de la "
-#~ "localisation\n"
+#~ "  -l FOURNISSEUR\tDéfinir le fournisseur de mises à jour automatiques de "
+#~ "la localisation\n"
 #~ "  \t\t(Saisissez 'list' pour voir les fournisseurs disponibles)\n"
-#~ "  -m MÉTHODE\tMéthode à utiliser pour spécifier la température de couleur\n"
+#~ "  -m MÉTHODE\tMéthode à utiliser pour spécifier la température de "
+#~ "couleur\n"
 #~ "  \t\t(Saisissez `list' pour voir les méthodes disponibles)\n"
-#~ "  -o\t\tMode \"coup unique\" (ne pas ajuster continuellement la température "
-#~ "de couleur)\n"
+#~ "  -o\t\tMode \"coup unique\" (ne pas ajuster continuellement la "
+#~ "température de couleur)\n"
 #~ "  -x\t\tMode de réinitialisation (supprime l'ajustement de l'écran)\n"
 #~ "  -r\t\tDésactiver les transitions de température\n"
 #~ "  -t JOUR:NUIT\tDéfinir les températures de couleur du jour / nuit\n"
 
-#, c-format
 #~ msgid "Unknown method `%s'.\n"
 #~ msgstr "Méthode « %s » inconnue.\n"